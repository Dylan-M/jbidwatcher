--- conflicted
+++ resolved
@@ -267,36 +267,22 @@
   private void handleLoginStatus(String msg) {
     String status = msg.substring("LOGINSTATUS ".length());
     if(status.startsWith("FAILED")) {
-<<<<<<< HEAD
-      JBidToolBar.getInstance().setToolTipText("Login failed.");
-      JBidToolBar.getInstance().setTextIcon(redStatus, redStatus16);
+      toolBar.setToolTipText("Login failed.");
+      toolBar.setTextIcon(redStatus, redStatus16);
       JConfig.getMetrics().trackEvent("login", "fail");
       notifyAlert(status.substring("FAILED ".length()));
     } else if(status.startsWith("CAPTCHA")) {
-      JBidToolBar.getInstance().setToolTipText("Login failed due to CAPTCHA.");
-      JBidToolBar.getInstance().setTextIcon(redStatus, redStatus16);
-      JConfig.getMetrics().trackEvent("login", "captcha");
-    } else if(status.startsWith("SUCCESSFUL")) {
-      JBidToolBar.getInstance().setToolTipText("Last login was successful.");
-      JBidToolBar.getInstance().setTextIcon(greenStatus, greenStatus16);
-      JConfig.getMetrics().trackEvent("login", "success");
-    } else {   //  Status == NEUTRAL
-      JBidToolBar.getInstance().setToolTipText("Last login did not clearly fail, but no valid cookies were received.");
-      JBidToolBar.getInstance().setTextIcon(yellowStatus, yellowStatus16);
-      JConfig.getMetrics().trackEvent("login", "neutral");
-=======
-      toolBar.setToolTipText("Login failed.");
-      toolBar.setTextIcon(redStatus, redStatus16);
-    } else if(status.startsWith("CAPTCHA")) {
       toolBar.setToolTipText("Login failed due to CAPTCHA.");
       toolBar.setTextIcon(redStatus, redStatus16);
+      JConfig.getMetrics().trackEvent("login", "captcha");
     } else if(status.startsWith("SUCCESSFUL")) {
       toolBar.setToolTipText("Last login was successful.");
       toolBar.setTextIcon(greenStatus, greenStatus16);
+      JConfig.getMetrics().trackEvent("login", "success");
     } else {   //  Status == NEUTRAL
       toolBar.setToolTipText("Last login did not clearly fail, but no valid cookies were received.");
       toolBar.setTextIcon(yellowStatus, yellowStatus16);
->>>>>>> 03740fd7
+      JConfig.getMetrics().trackEvent("login", "neutral");
     }
   }
 
