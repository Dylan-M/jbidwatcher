package com.jbidwatcher.auction;

import com.google.inject.Inject;
import com.google.inject.Singleton;
import com.jbidwatcher.ui.AuctionsManager;
import com.jbidwatcher.util.Observer;
import com.jbidwatcher.util.StringTools;
import com.jbidwatcher.util.config.JConfig;
import com.jbidwatcher.util.queue.MQFactory;

/**
 * Created by IntelliJ IDEA.
 * User: mrs
 * Date: 7/11/11
 * Time: 1:14 AM
 * To change this template use File | Settings | File Templates.
 */
@Singleton
public class EntryFactory extends Observer<AuctionEntry> {
  private final EntryCorral entryCorral;
  private Resolver resolver = null;
  private EntryManager auctionsManager;

  @Inject
  public EntryFactory(EntryCorral corral, EntryManager entryManager) {
    entryCorral = corral;
    auctionsManager = entryManager;
  }

  public AuctionEntry constructEntry() {
    AuctionServerInterface server = resolver.getServer();
    AuctionEntry ae = AuctionEntry.construct(server);
    ae.setPresenter(new AuctionEntryHTMLPresenter(ae));

    return ae;
  }

  /**
   * Construct a new AuctionEntry having been given an auction id for it.
   * Will not construct an auction if the id was deleted once before, or if it is already in the database.
   *
   * @param auctionId - The auction site identifier for the auction to create.
   * @return The newly (successfully!) loaded auction, or null if the id had previously been deleted, or is already in the database.
   */
  public AuctionEntry constructEntry(String auctionId) {
    AuctionServerInterface server = resolver.getServer();
    String strippedId = server.stripId(auctionId);

    AuctionEntry ae = AuctionEntry.construct(strippedId, server);
    if(ae != null) ae.setPresenter(new AuctionEntryHTMLPresenter(ae));

    return ae;
  }

  /**
   * Construct and add a new AuctionEntry, optionally setting its label, adding it to the Corral, and the AuctionsManager, as well
   * as notifying the UI that a new auction has been added.
   *
   * @param aucId - The auction identifier to be added
   * @param label - A label, or null if no label, to be assigned to the new object (category).
   *
   * @return The newly created/loaded entry, or null if it had been deleted once before, is already in the database, or some other
   * error prevented it from being loaded.
   */
  public AuctionEntry conditionallyAddEntry(boolean interactive, String aucId, String label) {
    if (interactive) DeletedEntry.remove(aucId);
    AuctionEntry aeNew = constructEntry(aucId);
    if (aeNew != null) {
      if (label != null) aeNew.setCategory(label);
<<<<<<< HEAD
      EntryCorral.getInstance().put(aeNew);
      MQFactory.getConcrete("manager").enqueue(aeNew.getUnique());
=======
      entryCorral.put(aeNew);
      auctionsManager.addEntry(aeNew);
>>>>>>> 03740fd7
      MQFactory.getConcrete("Swing").enqueue("Added [ " + aeNew.getIdentifier() + ", " + aeNew.getTitle() + " ]");
    } else {
      if(interactive) MQFactory.getConcrete("Swing").enqueue("Cannot add auction " + aucId + ", either invalid or\ncommunication error talking to server.");
    }
    return aeNew;
  }

  public static boolean isInvalid(boolean interactive, String aucId) {
    boolean invalid = !StringTools.isNumberOnly(aucId);
    if (invalid) {
      JConfig.log().logDebug("Rejecting bad identifier: " + aucId);
    } else {
      if (interactive) {
        invalid = AuctionEntry.findByIdentifier(aucId) != null;
        if (invalid) {
          MQFactory.getConcrete("Swing").enqueue("Cannot add auction " + aucId + ", it is already in your auction list.");
        }
      }
    }
    return invalid;
  }

  public void setResolver(Resolver resolver) {
    this.resolver = resolver;
  }

  public void afterCreate(AuctionEntry auctionEntry) {
    if(auctionEntry.getServer() == null) {
      auctionEntry.setServer(resolver.getServer());
    }
    if(auctionEntry.getPresenter() == null) {
      auctionEntry.setPresenter(new AuctionEntryHTMLPresenter(auctionEntry));
    }
  }

  public void afterSave(AuctionEntry auctionEntry) {
    MQFactory.getConcrete("redraw").enqueue(auctionEntry.getIdentifier());
  }
}<|MERGE_RESOLUTION|>--- conflicted
+++ resolved
@@ -67,13 +67,8 @@
     AuctionEntry aeNew = constructEntry(aucId);
     if (aeNew != null) {
       if (label != null) aeNew.setCategory(label);
-<<<<<<< HEAD
-      EntryCorral.getInstance().put(aeNew);
+      entryCorral.put(aeNew);
       MQFactory.getConcrete("manager").enqueue(aeNew.getUnique());
-=======
-      entryCorral.put(aeNew);
-      auctionsManager.addEntry(aeNew);
->>>>>>> 03740fd7
       MQFactory.getConcrete("Swing").enqueue("Added [ " + aeNew.getIdentifier() + ", " + aeNew.getTitle() + " ]");
     } else {
       if(interactive) MQFactory.getConcrete("Swing").enqueue("Cannot add auction " + aucId + ", either invalid or\ncommunication error talking to server.");
