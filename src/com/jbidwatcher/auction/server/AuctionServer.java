--- conflicted
+++ resolved
@@ -329,16 +329,12 @@
             break;
           }
         }
-<<<<<<< HEAD
         if(result != SpecificAuction.ParseErrors.SUCCESS && error == null) {
           error = "Bad Parse!";
         }
       }
       if (result == SpecificAuction.ParseErrors.SUCCESS) {
         curAuction.save();
-=======
-        if(error == null) error = "Bad Parse!";
->>>>>>> c374489e
       }
     } else {
       error = "Bad pre-parse!";
