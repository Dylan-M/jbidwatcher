--- conflicted
+++ resolved
@@ -40,11 +40,7 @@
     if(_completed) mAuctionList.setComplete();
     mAuctionUI = new AuctionsUIModel(mAuctionList, cellRenderer, multiManager, sTableContext, sFrameContext, sCornerButtonListener);
     mDeletable = deletable;
-<<<<<<< HEAD
-    JTabManager.getInstance().add(name, mAuctionUI.getPanel(), mAuctionUI.getTable());
-=======
-    tabs.add(name, mAuctionUI.getPanel(), mAuctionUI.getTableSorter());
->>>>>>> 03740fd7
+    tabs.add(name, mAuctionUI.getPanel(), mAuctionUI.getTable());
   }
 
   public Auctions getList() { return mAuctionList; }
