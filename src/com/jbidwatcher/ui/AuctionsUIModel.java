--- conflicted
+++ resolved
@@ -44,14 +44,9 @@
   private CSVExporter _export;
   private JPanel mPanel;
 
-<<<<<<< HEAD
-  private static final myTableCellRenderer _myRenderer = new myTableCellRenderer();
+  private final myTableCellRenderer _myRenderer;
   private TableModel model;
   private final TableRowSorter<TableModel> sorter;
-=======
-  private final myTableCellRenderer _myRenderer;
-  private TableSorter _tSort;
->>>>>>> 03740fd7
 
   /**
    * @brief Construct a new UI model for a provided auction list.
@@ -67,11 +62,7 @@
 
     _targets = new DropTarget[2];
 
-<<<<<<< HEAD
-    model = new auctionTableModel(_dataModel.getList());
-=======
-    _tSort = new TableSorter(_dataModel.getName(), "Time left", new auctionTableModel(multiManager, _dataModel.getList()));
->>>>>>> 03740fd7
+    model = new auctionTableModel(multiManager, _dataModel.getList());
 
     _table = new AuctionTable(_dataModel.getName(), model);
     if(newAuctionList.isCompleted()) {
