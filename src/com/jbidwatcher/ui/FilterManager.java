--- conflicted
+++ resolved
@@ -5,13 +5,10 @@
  * Developed by mrs (Morgan Schweers)
  */
 
-<<<<<<< HEAD
-import com.jbidwatcher.ui.table.auctionTableModel;
-=======
 import com.google.inject.Inject;
 import com.google.inject.Injector;
 import com.google.inject.Singleton;
->>>>>>> 03740fd7
+import com.jbidwatcher.ui.table.auctionTableModel;
 import com.jbidwatcher.util.config.JConfig;
 import com.jbidwatcher.util.queue.MessageQueue;
 import com.jbidwatcher.util.queue.MQFactory;
@@ -110,14 +107,10 @@
           if (old != null) old.getUI().redrawAll();
           newAuction.getUI().redrawAll();
         } else {
-<<<<<<< HEAD
-          auctionTableModel model = (auctionTableModel)JTabManager.getInstance().getCurrentTable().getModel();
+          auctionTableModel model = (auctionTableModel)tabs.getCurrentTable().getModel();
           int row = model.findRow(ae);
-          row = JTabManager.getInstance().getCurrentTable().convertRowIndexToView(row);
-          JTabManager.getInstance().getCurrentTable().tableChanged(new TableModelEvent(model, row));
-=======
-          tabs.getCurrentTable().update(ae);
->>>>>>> 03740fd7
+          row = tabs.getCurrentTable().convertRowIndexToView(row);
+          tabs.getCurrentTable().tableChanged(new TableModelEvent(model, row));
         }
         return;
       }
