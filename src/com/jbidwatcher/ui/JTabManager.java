package com.jbidwatcher.ui;
/*
 * Copyright (c) 2000-2007, CyberFOX Software, Inc. All Rights Reserved.
 *
 * Developed by mrs (Morgan Schweers)
 */

import com.google.inject.Inject;
import com.google.inject.Singleton;
import com.jbidwatcher.auction.AuctionEntry;
import com.jbidwatcher.util.queue.MQFactory;
import com.jbidwatcher.util.queue.PlainMessageQueue;
import com.jbidwatcher.ui.table.Selector;
import com.jbidwatcher.ui.util.JMouseAdapter;

import javax.swing.*;
import javax.swing.event.ChangeEvent;
import javax.swing.event.ChangeListener;
import javax.swing.event.TableModelEvent;
import javax.swing.table.TableModel;
import javax.swing.table.TableRowSorter;
import java.awt.*;
import java.awt.event.ActionEvent;
import java.util.Map;
import java.util.TreeMap;

/**
 * A JTabManager which handles all the tabs into which are
 * rendered UI models.
 */
@Singleton
public class JTabManager extends JMouseAdapter {
  private JTabbedPane mAuctionTypes;
<<<<<<< HEAD
  private Map<String, JTable> mNameTableMap = new TreeMap<String, JTable>();
  private static JTabManager sInstance;
=======
  private Map<String, TableSorter> mNameTableMap = new TreeMap<String, TableSorter>();
>>>>>>> 03740fd7
  private FilterInterface mFilter;

  /**
   * A little dependency injection; we use the filter manager to add in auction
   * entries which have gotten lost in the UI somehow, but we don't want to
   * directly reference it, or it becomes a dependency tangle. (A->B->C->D->A)
   *
   * @param filter - The filter manager for adding auction entries.
   */
  public void setFilterManager(FilterInterface filter) {
    mFilter = filter;
  }

  @Inject
  private JTabManager() {
    mAuctionTypes = new PlusTabbedPane();

    mAuctionTypes.addChangeListener(new ChangeListener() {
      // This method is called whenever the selected tab changes
      public void stateChanged(ChangeEvent evt) {
        // Get current tab
        JTable ts = getCurrentTable();
        if(ts != null) ((TableRowSorter<TableModel>)ts.getRowSorter()).sort();
      }
    });
  }

  public JTabbedPane getTabs() {
    return mAuctionTypes;
  }

  public void setTab(String tab) {
    int idx = mAuctionTypes.indexOfTab(tab);
    mAuctionTypes.setSelectedIndex(idx);
  }

  public void add(String tabName, JComponent tabComponent, JTable inTable) {
    mAuctionTypes.add(tabName, tabComponent);
    mNameTableMap.put(tabName, inTable);
  }

  public JTable getCurrentTable() {
    String title = getCurrentTableTitle();
    if(title == null) return null;
    return mNameTableMap.get(title);
  }

  public String getCurrentTableTitle() {
    int currentIndex = mAuctionTypes.getSelectedIndex();
    if (currentIndex == -1) return null;

    return mAuctionTypes.getTitleAt(currentIndex);
  }

  public int[] getPossibleRows() {
    return(getCurrentTable().getSelectedRows());
  }

  public void deselect() {
    JTable curTable = getCurrentTable();
    curTable.clearSelection();
  }

  public void showEntry(AuctionEntry found) {
    setTab(found.getCategory());
    selectBySearch("~n" + found.getIdentifier());
    int rows[] = getCurrentTable().getSelectedRows();
    if(rows.length == 0) {
      mFilter.addAuction(found);
      setTab(found.getCategory());
      selectBySearch("~n" + found.getIdentifier());
      rows = getCurrentTable().getSelectedRows();
    }
    getCurrentTable().scrollRectToVisible(getCurrentTable().getCellRect(rows[0], 1, true));
    getCurrentTable().requestFocus();
  }

  private class mySelector implements Selector
  {
    private String _search;

    mySelector(String s) {
      _search = s;
    }

    public boolean select(JTable inTable) {
      String trueSearch = _search;
      boolean invert = false;

      if (trueSearch.startsWith("~!")) {
        invert = true;
        trueSearch = trueSearch.substring(2);
        if (trueSearch.startsWith(" ")) trueSearch = trueSearch.substring(1);
      }

      boolean comment_t = false;
      boolean seller_t = false;
      boolean buyer_t = false;
      boolean all_t = false;
      boolean number_t = false;
      if (trueSearch.startsWith("~")) {
        if (trueSearch.startsWith("~a")) {
          comment_t = true;
          seller_t = true;
          buyer_t = true;
          all_t = true;
        }
        if (trueSearch.startsWith("~n")) number_t = true;
        if (trueSearch.startsWith("~b")) buyer_t = true;
        if (trueSearch.startsWith("~c")) comment_t = true;
        if (trueSearch.startsWith("~s")) seller_t = true;
        if (trueSearch.startsWith("~u")) {
          buyer_t = true;
          seller_t = true;
        }

        if (seller_t || buyer_t || comment_t || number_t) trueSearch = trueSearch.substring(2);
        if (trueSearch.startsWith(" ")) trueSearch = trueSearch.substring(1);
      }

      if(trueSearch.length() != 0) trueSearch = "(?i).*" + trueSearch + ".*";

      inTable.clearSelection();

      boolean foundOne = false;
      for (int i = 0; i < inTable.getRowCount(); i++) {
        boolean match = false;
        AuctionEntry ae = (AuctionEntry) inTable.getValueAt(i, -1);

        if (          seller_t) match = ae.getSellerName().matches(trueSearch);
        if (!match && buyer_t && ae.getHighBidder() != null) match = ae.getHighBidder().matches(trueSearch);
        if (!match && comment_t && ae.getComment() != null) match = ae.getComment().matches(trueSearch);
        if (!match && number_t) match = ae.getIdentifier().matches(trueSearch);
        //  If seller or buyer search was set, ignore the title / comments.
        if (!match && (all_t || (!seller_t && !buyer_t && !comment_t))) {
          match = ae.getTitle().matches(trueSearch);
        }
        if (invert) match = !match;
        if (match) {
          inTable.addRowSelectionInterval(i, i);
          foundOne = true;
        }
      }
      return foundOne;
    }
  }

  public void selectBySearch(String srch) {
    JTable curTable = getCurrentTable();
    Selector mySelector = new mySelector(srch);
    if(!mySelector.select(curTable)) {
      java.awt.Toolkit.getDefaultToolkit().beep();
      MQFactory.getConcrete("Swing").enqueue("No entries matched!");
    }
  }

  public Object getIndexedEntry(int i) {
    return getCurrentTable().getValueAt(i, -1);
  }

  public Object getObjectAt(JTable _table, int x, int y) {
    if (_table != null) {
      int rowPoint = _table.rowAtPoint(new Point(x, y));

      //  A menu item has been selected, instead of a context menu.
      //  This is NOT a valid test, because the popup locations aren't
      //  reset!
      if (x == 0 && y == 0) {
        rowPoint = _table.getSelectedRow();
      }

      if (rowPoint != -1) {
        return _table.getValueAt(rowPoint, -1);
      }
    }
    return null;
  }

  public void actionPerformed(ActionEvent event) {
    AuctionEntry whichAuction = null;
    String actionString = event.getActionCommand();
    JTable chosenTable = getCurrentTable();
    boolean isButton = false;

    if(actionString.startsWith("BT-")) {
      actionString = actionString.substring(3);
      isButton = true;
    }

    if(chosenTable != null) {
      if(!isButton) {
        whichAuction = (AuctionEntry)getObjectAt(chosenTable, this.getPopupX(), this.getPopupY());
      } else {
        int temp[] = chosenTable.getSelectedRows();
        if(temp.length == 0) {
          whichAuction = null;
        } else {
          whichAuction = (AuctionEntry)chosenTable.getValueAt(temp[0], -1);
        }
      }
    }

    ((PlainMessageQueue)MQFactory.getConcrete("user")).enqueueObject(new ActionTriple(event.getSource(), actionString, whichAuction));
  }

  public void sortDefault() {
    JTable ts = getCurrentTable();
    if (ts != null) {
      ((TableRowSorter)ts.getRowSorter()).sort();
    }
  }

  public void updateTime(final JTable table) {
    SwingUtilities.invokeLater(new Runnable() {
      public void run() {
        table.tableChanged(new TableModelEvent(table.getModel(), 0, table.getRowCount(), table.getColumnModel().getColumnIndex("Time left")));
      }
    });
  }

  public void updateTime() {
    JTable ts = getCurrentTable();
    if(ts != null) updateTime(ts);
  }
}<|MERGE_RESOLUTION|>--- conflicted
+++ resolved
@@ -31,12 +31,7 @@
 @Singleton
 public class JTabManager extends JMouseAdapter {
   private JTabbedPane mAuctionTypes;
-<<<<<<< HEAD
   private Map<String, JTable> mNameTableMap = new TreeMap<String, JTable>();
-  private static JTabManager sInstance;
-=======
-  private Map<String, TableSorter> mNameTableMap = new TreeMap<String, TableSorter>();
->>>>>>> 03740fd7
   private FilterInterface mFilter;
 
   /**
