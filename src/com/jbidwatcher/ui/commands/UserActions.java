package com.jbidwatcher.ui.commands;
/*
 * Copyright (c) 2000-2007, CyberFOX Software, Inc. All Rights Reserved.
 *
 * Developed by mrs (Morgan Schweers)
 */

import java.awt.*;
import java.awt.event.*;
import java.io.*;
import javax.swing.*;
import java.util.*;
import java.util.List;
import java.util.regex.Pattern;
import java.util.regex.Matcher;

import com.cyberfox.util.platform.Path;
import com.cyberfox.util.platform.Platform;
import com.github.rjeschke.txtmark.Processor;
import com.jbidwatcher.ui.*;
import com.jbidwatcher.util.config.*;
import com.jbidwatcher.ui.config.JConfigFrame;
import com.jbidwatcher.ui.util.*;
import com.jbidwatcher.util.queue.MQFactory;
import com.jbidwatcher.util.queue.AuctionQObject;
import com.jbidwatcher.util.queue.MessageQueue;
import com.jbidwatcher.util.script.Scripting;
import com.jbidwatcher.util.services.ActivityMonitor;
import com.jbidwatcher.util.xml.XMLElement;
import com.jbidwatcher.util.html.JHTMLOutput;
import com.jbidwatcher.util.html.JHTML;
import com.jbidwatcher.util.*;
import com.jbidwatcher.util.Currency;
import com.jbidwatcher.util.Constants;
import com.jbidwatcher.auction.*;
import com.jbidwatcher.auction.server.AuctionServerManager;
import com.jbidwatcher.auction.AuctionServerInterface;
import com.l2fprod.common.swing.JFontChooser;

public class UserActions implements MessageQueue.Listener {
  private static JTabManager mTabs = JTabManager.getInstance();
  private static JConfigFrame jcf = null;
  private static SearchFrame _searchFrame = null;
  private OptionUI _oui = new OptionUI();
  private RSSDialog _rssDialog = null;
  private static StringBuffer _colorHelp = null;
  private static StringBuffer _aboutText = null;
  private static StringBuffer _licenseText = null;
  private static StringBuffer _needHelp = null;
  private static StringBuffer _donate = null;

  private boolean _in_deleting = false;
  private ScriptManager mScriptFrame;

  public void DoFAQ() {
    new FAQCommand().execute();
  }

  public UserActions() { }

  //  Message Listener stuff
  public static final String ADD_AUCTION="ADD ";
  private static final String GET_SERVER_TIME="GETTIME";
  private static final String SEARCH="SEARCH";
  public static final String MY_EBAY="My eBay";

  public void messageAction(Object deQ) {
    if(deQ instanceof String) {
      handleStringMessage(deQ);
    }
    if(deQ instanceof ActionTriple) {
      ActionTriple action = (ActionTriple)deQ;
      DoAction(action.getSource(), action.getCommand(), action.getAuction());
    }
  }

  private void handleStringMessage(Object deQ) {
    String commandStr = (String) deQ;

    //  First, try to let Ruby figure out what to do with the command string.
    Scripting.rubyMethod("handle_action", commandStr, this, null, null);

    //  Then manually process it.
    if(commandStr.startsWith(ADD_AUCTION)) {
      String auctionSource = commandStr.substring(ADD_AUCTION.length());

      cmdAddAuction(auctionSource);
    } else if(commandStr.equals(GET_SERVER_TIME)) {
      /**
       * Resynchronize with the server's 'official' time, so as to make sure
       * not to miss a snipe, for example.  This does NOT happen inline with
       * the call, it's queued to happen later because otherwise it could
       * impact interactivity.
       */
      if (JConfig.queryConfiguration("timesync.enabled", "true").equals("true")) {
        MQFactory.getConcrete("auction_manager").enqueue("TIMECHECK");
      }
    } else if(commandStr.equals(SEARCH)) {
      DoSearch();
    } else if(commandStr.equals("About " + Constants.PROGRAM_NAME)) {
      DoAbout();
    } else {
      JConfig.log().logDebug("Recevied unrecognized 'user' message: " + commandStr);
    }
  }

  private AuctionEntry addAuction(String auctionSource) {
    AuctionEntry aeNew = EntryFactory.getInstance().constructEntry(auctionSource);
    if (aeNew != null && aeNew.isLoaded()) {
      aeNew.setCategory(mTabs.getCurrentTableTitle());
      AuctionsManager.getInstance().addEntry(aeNew);
      MQFactory.getConcrete("Swing").enqueue("Added [ " + aeNew.getTitle() + " ]");
      return aeNew;
    } else {
      if (aeNew != null) aeNew.delete();
      return null;
    }
  }

  private void cmdAddAuction(String auctionSource) {
    if(auctionSource.regionMatches(true, 0, "<html>", 0, 6)) {
      auctionSource = JHTML.getFirstContent(auctionSource);
    }

    auctionSource = auctionSource.trim();

    AuctionEntry aeNew = addAuction(auctionSource);
    if (aeNew == null) {
      String id = AuctionServerManager.getInstance().getServer().stripId(auctionSource);
      //  For user-interactive adds, always override the deleted state.
      if (DeletedEntry.exists(id)) {
        DeletedEntry.remove(id);
        aeNew = addAuction(auctionSource);
      }
      if (aeNew == null) {
        AuctionEntry found = AuctionEntry.findByIdentifier(id);
        if (found != null) {
          mTabs.showEntry(found);
          MQFactory.getConcrete("Swing").enqueue("ERROR " + "Cannot add auction " + auctionSource + ", it is already in your auction list in '" + found.getCategory() + "'.");
        } else {
          MQFactory.getConcrete("Swing").enqueue("ERROR " + "Cannot add auction " + auctionSource + ", either invalid or\ncommunication error talking to server.");
        }
      }
    }
  }

  @MenuCommand(action="Toolbar")
  public void DoHideShowToolbar() {
    MQFactory.getConcrete("Swing").enqueue("TOOLBAR");
  }

  public void DoSearch() {
    if(_searchFrame == null) {
      _searchFrame = new SearchFrame();
    } else {
      _searchFrame.show();
    }
  }

  public void DoScripting() {
    if(JConfig.scriptingEnabled()) {
      if (mScriptFrame == null) mScriptFrame = new ScriptManager();
      MQFactory.getConcrete("scripting").enqueue("SHOW");
    } else {
      //  Warn the user that scripting is not enabled.
    }
  }

  @MenuCommand(action = "Font")
  public void DoChooseFont() {
    JFontChooser jfc = new JFontChooser();
    jfc.setSelectedFont(myTableCellRenderer.getDefaultFont());
    Font chosen = jfc.showFontDialog(null, "Please choose the default font for the auction table");
    if(chosen != null) {
      myTableCellRenderer.setDefaultFont(chosen);
      MQFactory.getConcrete("redraw").enqueue("#font");
    }
  }

  @MenuCommand(params=2, action = "ShowError")
  public void DoShowLastError(Component src, AuctionEntry passedAE) {
    AuctionEntry ae = passedAE;
    int[] rowList = mTabs.getPossibleRows();

    if(ae == null && rowList.length == 0 || rowList.length > 1) {
      JOptionPane.showMessageDialog(src, "You must select a single auction to view the error page for.",
                                    "Error view", JOptionPane.PLAIN_MESSAGE);
      return;
    }

    if(ae == null) ae = (AuctionEntry) mTabs.getIndexedEntry(rowList[0]);

    StringBuffer wholeStatus = ae.getErrorPage();
    Dimension statusBox = new Dimension(756, 444);

    _oui.showHTMLDisplay(new JHTMLOutput("Error Page", wholeStatus).getStringBuffer(), statusBox, "Error Page...");
  }

  @MenuCommand(params=-2, action = "Mark as Won")
  public void DoDebugWin(AuctionEntry ae) {
    MQFactory.getConcrete("won").enqueue(ae.getIdentifier());
  }

  /**
   * @brief Display a list of the items to be deleted, and let the
   * user choose whether to delete them or not.
   *
   * @param src - The component that the items came from.
   * @param passedAE - The specific item, if one in particular was chosen.
   */
  @MenuCommand(params = 2)
  public void DoDelete(Component src, AuctionEntry passedAE) {
    AuctionEntry ae = passedAE;
    if(_in_deleting) return;

    _in_deleting = true;

    StringBuffer wholeDelete = new StringBuffer();
    int[] rowList = mTabs.getPossibleRows();

    if(ae == null && rowList.length == 0) {
      _in_deleting = false;
      JOptionPane.showMessageDialog(src, "You must select an auction to delete.", "Delete error", JOptionPane.PLAIN_MESSAGE);
      return;
    }

    if(JConfig.queryConfiguration("prompt.hide_delete_confirm", "false").equals("true")) {
      silentDelete(ae, rowList);
      _in_deleting = false;      
      return;
    }

    ArrayList<AuctionEntry> deleteIds = new ArrayList<AuctionEntry>();
    Dimension statusBox;
    if(rowList.length != 0 && rowList.length != 1) {
      wholeDelete.append("<table border=0 spacing=0 width=\"100%\">");
      wholeDelete.append("<tr><td><u><b>Item Number</b></u></td><td><u><b>Title</b></u></td></tr>");
      for(int i = 0; i<rowList.length; i++) {
        AuctionEntry tempEntry = (AuctionEntry) mTabs.getIndexedEntry(rowList[i]);
        deleteIds.add(tempEntry);
        String color = "FFFFFF";
        if( (i % 2) == 1) {
          color = "C0C0C0";
        }
        wholeDelete.append("<tr><td bgcolor=#").
                    append(color).
                    append("><b>").
                    append(tempEntry.getIdentifier()).
                    append("</b></td><td bgcolor=#").
                    append(color).
                    append('>').
                    append(tempEntry.getTitle()).
                    append("</td></tr>");
      }
      wholeDelete.append("</table>");
      //  This is magic, but the idea is that a line is roughly 30
      //  pixels, the heading adds 30, but we don't want it to get
      //  larger than 756x372, so as to keep 800x600 users capable of
      //  reading it.
      statusBox = new Dimension(756, Math.min(372, rowList.length * 27 + 90));
    } else {
      if(rowList.length == 1) {
        ae = (AuctionEntry) mTabs.getIndexedEntry(rowList[0]);
      }
      if ((ae == null)) {
        throw new IllegalArgumentException();
      }
      wholeDelete.append("<table border=0 spacing=0 width=\"100%\"><tr><td><b>").
                  append(ae.getIdentifier()).
                  append("</b></td><td>").
                  append(ae.getTitle()).
                  append("</td></tr></table>");
      deleteIds.add(ae);
      statusBox = new Dimension(756, 115);
    }

    List<String> buttons = new ArrayList<String>();
    buttons.add("TEXT Are you sure you want to delete these auctions: ");
    buttons.add("Yes");
    buttons.add("TEXT    ");
    buttons.add("No, Cancel");
    buttons.add("CHECK Don't prompt in the future.");

    MyActionListener al = new MyActionListener() {
      boolean mDontPrompt = false;
      public void actionPerformed(ActionEvent listen_ae) {
        String actionString = listen_ae.getActionCommand();
        if(actionString.equals("Don't prompt in the future.")) {
          JCheckBox jch = (JCheckBox) listen_ae.getSource();
          mDontPrompt = jch.isSelected();
        } else {
          if(actionString.equals("Yes")) {
            //  Delete all those items...
            for (EntryInterface entry : mEntries) {
              entry.cancelSnipe(false);
              MQFactory.getConcrete("delete").enqueue(entry.getIdentifier());
              DeletedEntry.create(entry.getIdentifier());
            }
            //  Just pass the list of ids down to a low-level 'delete multiple' method.
            AuctionEntry.deleteAll(mEntries);
            if(mDontPrompt) {
              JConfig.setConfiguration("prompt.hide_delete_confirm", "true");
            }
          }
          m_within.dispose();
          m_within = null;
        }
      }
    };

    al.setEntries(deleteIds);

    JFrame newFrame = _oui.showChoiceTextDisplay(new JHTMLOutput("Deleting", wholeDelete).getStringBuffer(), statusBox, "Deleting...", buttons, "Items to delete...", al);
    al.setFrame(newFrame);

    _in_deleting = false;
  }

  private void silentDelete(AuctionEntry ae, int[] rowList) {
    final ArrayList<AuctionEntry> entries = new ArrayList<AuctionEntry>();
    if(rowList.length != 0 && rowList.length != 1) {
      for(int aRowList : rowList) {
        AuctionEntry tempEntry = (AuctionEntry) mTabs.getIndexedEntry(aRowList);
        entries.add(tempEntry);
      }
    } else {
      if(rowList.length == 1) {
        ae = (AuctionEntry) mTabs.getIndexedEntry(rowList[0]);
      }
      if(ae != null) entries.add(ae);
    }
    Thread deleteThread = new Thread(new Runnable() {
      public void run() {
        String logMsg = "Deleting " + entries.size() + " entries";
        JConfig.log().logDebug(logMsg);
        Thread.currentThread().setName(logMsg);
        for (AuctionEntry deleteId : entries) {
          AuctionsManager.getInstance().delEntry(deleteId);
        }
      }
    });
    deleteThread.start();
  }

  public void DoConfigure() {
    if(jcf == null) {
      jcf = new JConfigFrame();
    } else {
      jcf.show();
    }
  }

  private static Pattern digitSearch = Pattern.compile("[0-9]+");

  @MenuCommand(action = "Paste")
  public void DoPasteFromClipboard() {
    String auctionId = Clipboard.getClipboardString();
    String original = auctionId;

    if(auctionId.charAt(0) == '<') {
      auctionId = JHTML.getFirstContent(auctionId);
      if(auctionId.charAt(0) < '0' || auctionId.charAt(0) > '9') {
        Matcher digits = digitSearch.matcher(auctionId);
        if(digits.find()) auctionId = digits.group();
        if(auctionId == null) {
          JConfig.log().logDebug("Failed to paste auction id: " + original);
        }
      }
    }

    if(auctionId != null) {
      MQFactory.getConcrete("user").enqueue(ADD_AUCTION + auctionId);
    }
  }

  private String makeUsefulString(AuctionEntry ae) {
    Currency currentPrice = ae.getCurrentPrice();
    String result;

    if(ae.isSeller()) {
      result = ae.getHighBidder();
      if(result == null) result = "";
    } else {
      result = ae.getSeller();
    }
    result += "  " + ae.getIdentifier() + "  " + currentPrice + " (" + ae.getTitle() + ")\n";

    return result;
  }

  /**
   * @brief Copy data from the items, in a format similar to one I use
   * for tracking things in a plain text file.  Gets less use these days.
   *
   * @param src - The source component, for error messages.
   * @param ae - The AuctionEntry, in case it's just a single unselected one.
   */
  @MenuCommand(params = 2)
  public void DoCopy(Component src, AuctionEntry ae) {
    DoCopySomething(src, ae, DO_COPY_DATA, "No auctions selected to copy!", "");
  }

<<<<<<< HEAD
  @MenuCommand(params = 1, action = "Add New")
  public void DoAdd(Component src) {
=======
  private void DoAdd(Component src) {
>>>>>>> 15f509b4
    String keyModifier = Platform.isMac() ? "Cmd" : "Ctrl";
    String prompt = "<html><body>Enter the auction number to add <small>(Press " + keyModifier + "-V to paste)</small></body></html>";

    String endResult = promptString(src, prompt, "Adding");

    //  They closed the window or cancelled.
    if (endResult == null) return;

    endResult = endResult.trim();
    MQFactory.getConcrete("user").enqueue(ADD_AUCTION + endResult);
  }

  private String promptString(Component src, String prePrompt, String preTitle) {
    return(_oui.promptString(src, prePrompt, preTitle, ""));
  }

  private String promptString(Component src, String prePrompt, String preTitle, String preFill) {
    return(_oui.promptString(src, prePrompt, preTitle, preFill));
  }

  @MenuCommand(params = 2, action = "Cancel Snipe")
  private void CancelSnipe(Component src, AuctionEntry ae) {
    int[] rowList = mTabs.getPossibleRows();
    int len = rowList.length;

    if(ae == null && len == 0) {
      JOptionPane.showMessageDialog(src, "You must select an auction to be able to cancel snipes.",
                                    "Snipe-cancel error", JOptionPane.PLAIN_MESSAGE);
      return;
    }

    if(len != 0) {
      for (int aRowList : rowList) {
        AuctionEntry tempEntry = (AuctionEntry) mTabs.getIndexedEntry(aRowList);

        // Metrics
        if(tempEntry.isSniped()) {
          JConfig.getMetrics().trackEvent("snipe", "cancel");
        }
        tempEntry.cancelSnipe(false);
        MQFactory.getConcrete("redraw").enqueue(tempEntry.getIdentifier());
      }
    } else {
      // Metrics
      if (ae.isSniped()) {
        JConfig.getMetrics().trackEvent("snipe", "cancel");
      }
      ae.cancelSnipe(false);
      MQFactory.getConcrete("redraw").enqueue(ae.getIdentifier());
    }
  }

  @MenuCommand(params=2, action = "Show Time Info")
  public void DoShowTime(Component src, AuctionEntry ae) {
    AuctionServerInterface as = AuctionServerManager.getInstance().getServer();
    if(ae != null) as = ae.getServer();

    String prompt = "<html><body><table>";
    prompt += "<tr><td><b>Current time:</b></td><td>" + new Date() + "</td></tr>";
    prompt += "<tr><td><b>Page load time:</td><td>" + as.getPageRequestTime() + "</td></tr>";
    prompt += "<tr><td><b>eBay time delta:</td><td>" + as.getServerTimeDelta() + "</td></tr>";
    prompt += "</table></body></html>";

    JOptionPane jop = new JOptionPane(prompt, JOptionPane.INFORMATION_MESSAGE);
    JDialog jdTime = jop.createDialog(src, "Auction Server Time Information");
    jdTime.addWindowListener(new WindowAdapter() {
        public void windowDeactivated(WindowEvent ev) {
          ev.getWindow().toFront();
        }
      });
    jdTime.setVisible(true);
  }

  @MenuCommand(params = 2)
  public void DoInformation(Component src, EntryInterface ae) {
    int[] rowList = mTabs.getPossibleRows();

    int len = rowList.length;
    if(ae == null && len == 0) {
      JOptionPane.showMessageDialog(src, "Must select an auction to get information about.",
									     "Information error", JOptionPane.PLAIN_MESSAGE);
      return;
    }

    showComplexInformation(rowList);
  }

  private int getInteger(String cfgValue, int defaultValue) {
    int rval = defaultValue;

    try {
      String prop = JConfig.queryDisplayProperty(cfgValue);
      if(prop != null) {
        rval = Integer.parseInt(prop);
      }
    } catch(Exception ignored) {
      //  Ignore it, since rval is already set to the default.
    }
    return rval;
  }

  private void showComplexInformation(int[] rowList) {
    StringBuffer prompt = new StringBuffer();
    for (int aRowList : rowList) {
      AuctionEntry stepAE = (AuctionEntry) mTabs.getIndexedEntry(aRowList);
      prompt.append(stepAE.getPresenter().buildInfo(true)).append("<hr>");
    }
    int width = getInteger("info.width", 620);
    int height = getInteger("info.height", 440);

    Dimension statusBox = new Dimension(width, height);
    ArrayList<String> buttons = new ArrayList<String>(2);
    buttons.add("Continue");
    MyActionListener al = new MyActionListener() {
        public void actionPerformed(ActionEvent listen_ae) {
          m_within.dispose();
          m_within = null;
        }
      };

    final JFrame newFrame = _oui.showChoiceTextDisplay(new JHTMLOutput("Information", prompt).getStringBuffer(), statusBox, "Information...", buttons, null, al);
    newFrame.addComponentListener(new ComponentAdapter() {
      public void componentResized(ComponentEvent e) {
        JConfig.setDisplayConfiguration("info.width", Integer.toString(newFrame.getWidth()));
        JConfig.setDisplayConfiguration("info.height", Integer.toString(newFrame.getHeight()));
      }
    });
    al.setFrame(newFrame);
  }

  private boolean dangerousSnipeWarning(Component src) {
    String warning =
      "Two or more of your auctions complete within the snipe time of\n" +
      "another.  What will happen is that if the first of those is bid on,\n" +
      "the second WILL be bid on as well.  This is very unlikely to be what\n" +
      "you want.  It is strongly recommended that you cancel the multisnipe\n" +
      "and check the end times of your auctions, only selecting auctions\n" +
      "which end more than your snipe timer seconds apart.";
    Object options[] = { "Cancel", "Proceed" };
    int choiceResult = JOptionPane.showOptionDialog(src, warning, "Dangerous Multisnipe", JOptionPane.DEFAULT_OPTION, JOptionPane.WARNING_MESSAGE, null, options, options[0]);

    return choiceResult == 0 || choiceResult == JOptionPane.CLOSED_OPTION;
  }

  /*
   *  Brute force check all snipe times vs. all other snipe times, first.
   */
  private boolean checkIfDangerousMultiSnipe(Component src, int[] rowList, MultiSnipe ms) {
    boolean foundDangerousSnipe=false;

    for(int i = 0; i<rowList.length && !foundDangerousSnipe; i++) {
      AuctionEntry ae1 = (AuctionEntry) mTabs.getIndexedEntry(rowList[i]);
      if(ms != null) {
        if(!ms.isSafeToAdd(ae1)) foundDangerousSnipe = true;
      }

      for(int j = i + 1; j<rowList.length && !foundDangerousSnipe; j++) {
        AuctionEntry ae2 = (AuctionEntry) mTabs.getIndexedEntry(rowList[j]);
        if(!MultiSnipe.isSafeMultiSnipe(ae1, ae2)) {
          foundDangerousSnipe = true;
        }
      }
    }

    return foundDangerousSnipe && dangerousSnipeWarning(src);
  }

  @MenuCommand(params = 1)
  public void DoMultipleSnipe(Component src) {
    int[] rowList = mTabs.getPossibleRows();
    Currency baseAllBid = Currency.NoValue();

    //  You must select multiple auctions to make this work.
    if(rowList.length == 0) {
      JOptionPane.showMessageDialog(src, "No auctions selected to set to MultiSnipe mode!", "Error setting multisnipe", JOptionPane.PLAIN_MESSAGE);
      return;
    }

    //  Go through the list of auctions to make sure they're all the
    //  same currency, and other similar requirements.
    MultiSnipe aeMS = null;
    int i;
    boolean seenCurrencyWarning = false;
    for(i=0; i<rowList.length; i++) {
      AuctionEntry tempAE = (AuctionEntry) mTabs.getIndexedEntry(rowList[i]);
      Currency curBid = tempAE.getCurBid();

      if(tempAE.getServer().isDefaultUser()) {
        JOptionPane.showMessageDialog(src, "One or more of your auctions to multisnipe is on a server that you have not\n" +
                                      "entered your user account information for.  Go to the the " + tempAE.getServer().getName() + " configuration tab,\n" +
                                      "and fill it out.",
                                      "No auction account error", JOptionPane.PLAIN_MESSAGE);
        return;
      }

      if(tempAE.isComplete()) {
        JOptionPane.showMessageDialog(src, "You cannot place a multi-snipe on a set of entries that include an ended auction",
                                      "Snipe error", JOptionPane.PLAIN_MESSAGE);
        return;
      }

      if(tempAE.isPrivate()) {
        JOptionPane.showMessageDialog(src, "Multisnipes cannot include private auctions.  Unfortunately,\n" +
                                      "private auctions make it impossible under certain circumstances\n" +
                                      "to know if a bid was ultimately the winner or not.  The two\n" +
                                      "potential answers are to either fail conservatively (think you\n" +
                                      "won, and cancel later multisnipes), or fail liberally (think\n" +
                                      "you lost, and allow later multisnipes).  Neither is a good\n" +
                                      "solution, so private auctions are barred from multisnipe groups.",
                                      "Private auction/multisnipe error", JOptionPane.PLAIN_MESSAGE);
        return;
      }

      Currency minBid;
      try {
        minBid = curBid.add(tempAE.getServer().getMinimumBidIncrement(curBid, tempAE.getNumBidders()));
      } catch(Currency.CurrencyTypeException cte) {
        //  Don't worry about different currencies, here, it just
        //  means the auctions are in a different currency than the
        //  server can do 'minimum next bid' calculations with.
        minBid = curBid;
      }

      try {
        if(baseAllBid.isNull()) {
          baseAllBid = curBid;
        } else if(baseAllBid.less(minBid)) {
          baseAllBid = curBid;
        }
      } catch(Currency.CurrencyTypeException cte) {
        if(!seenCurrencyWarning) {
          // THIS is a failure, because it means that some of the
          // auctions selected have a different currency than each
          // other.  VERY bad.
          int rval = JOptionPane.showConfirmDialog(src,
              "You really should not include auctions in different\n" +
                  "currencies in a multi-snipe group.  It's a really\n" +
                  " bad idea, because the snipe value may mean different\n" +
                  "values in each currency.  Click cancel to go back and\n" +
                  "only choose auctions to multisnipe that are in one currency.\n" +
                  "If you click OK, you are responsible for handling the\n" +
                  "currency conversion factors by yourself.",
              "Problem setting multisnipe", JOptionPane.OK_CANCEL_OPTION, JOptionPane.PLAIN_MESSAGE);
          if (rval == JOptionPane.CANCEL_OPTION || rval == JOptionPane.CLOSED_OPTION) return;
        }
        seenCurrencyWarning = true;
      }
      MultiSnipe ms = MultiSnipeManager.getInstance().getForAuctionIdentifier(tempAE.getIdentifier());
      //  IF one of the auctions we're adding is already multi-sniped,
      //  then we're adding this auction into that one's list.
      if(ms != null) {
        if(aeMS != null && aeMS.getIdentifier() != ms.getIdentifier()) {
          //  WHOA!  Cannot add an auction to TWO multi-snipe groups
          //  at once!
          JOptionPane.showMessageDialog(src,
                                        "Cannot add auctions to two multi-snipe auctions\n" +
                                        "at once.  Cancel the snipes on one auction or set\n" +
                                        "of auctions, and then retry the action.",
                                        "Error setting multisnipe", JOptionPane.PLAIN_MESSAGE);
          return;
        }
        if(aeMS == null) {
          aeMS = ms;
        }
      }
    }

    if(checkIfDangerousMultiSnipe(src, rowList, aeMS)) return;

    if(aeMS == null) {
      //  Build the snipe value prompt
      String prompt = "<html><body><table>";
      prompt += "<tr><td>Highest current bid:</td><td>" + baseAllBid + "</td></tr>";
      prompt += "<tr><td>Number of auctions selected:</td><td>" + rowList.length + "</td></tr>";
      prompt += "</table>";
      prompt += "Approximate minimum bid across all selected auctions is " + baseAllBid + "<br>";
      prompt += "<i>Do not enter any punctuation or currency symbols<br>other than the optional decimal point.</i><br>";
      prompt += "How much do you wish to snipe?</body></html>";

      SnipeDialog sd = new SnipeDialog();
      sd.clear();
      sd.setPrompt(prompt);
      sd.pack();
      Rectangle rec = OptionUI.findCenterBounds(sd.getPreferredSize());
      sd.setLocation(rec.x, rec.y);
      sd.setVisible(true);

      if(sd.isCancelled() || sd.getAmount().length() == 0) {
        JConfig.log().logDebug("Establishing multi-auction snipe canceled during snipe dialog");
        return;
      }

      String snipeAmount = sd.getAmount();
      boolean subtractShipping = sd.subtractShipping();

      //  Have the user select a text background color to identify this
      //  group of related snipes.
      Color groupColor = JColorChooser.showDialog(src, "Select a background color for this multi-snipe group", null);
      if(groupColor == null) {
        JConfig.log().logDebug("Establishing multi-auction snipe canceled during color selection");
        return;
      }

      //  Construct a new multisnipe entry, if one wasn't found from the
      //  list they selected...
      aeMS = new MultiSnipe(groupColor, Currency.getCurrency(baseAllBid.fullCurrencyName(), snipeAmount), subtractShipping);
      aeMS.saveDB();
    }

    // Metrics
    JConfig.getMetrics().trackEventValue("snipe", "multi", Integer.toString(rowList.length));
    for(i=0; i<rowList.length; i++) {
      AuctionEntry stepAE = (AuctionEntry)mTabs.getIndexedEntry(rowList[i]);
      MultiSnipeManager.getInstance().addAuctionToMultisnipe(stepAE.getIdentifier(), aeMS);
      MQFactory.getConcrete("redraw").enqueue(stepAE.getIdentifier());
    }
  }

  private String genBidSnipeHTML(AuctionEntry ae, Currency minBid) {
    String prompt = "<html><body><table>";
    prompt += "<tr><td>Title:</td><td>" + ae.getTitle() + "</td></tr>";
    prompt += "<tr><td>Current bid:</td><td>" + ae.getCurBid() + "</td></tr>";
    if(ae.getShipping() != null && !ae.getShipping().isNull()) {
      prompt += "<tr><td>Shipping:</td><td>" + ae.getShipping() + "</td></tr>";
    }
    String highBidder = ae.getHighBidder();
    if(highBidder == null || highBidder.equals("null")) highBidder = "(n/a)";
    prompt += "<tr><td>High bidder:</td><td>" + highBidder + "</td></tr>";
    prompt += "<tr><td>Seller:</td><td>" + ae.getSeller() + "</td></tr>";
    prompt += "</table>";
    if(minBid != null) {
      prompt += "Minimum legal bid is " + minBid + "<br>";
    } else {
      prompt += "Cannot calculate minimum legal bid for this currency.<br>";
    }
    prompt += "<i>Do not enter any punctuation or currency symbols<br>other than the optional decimal point.</i><br>";
    return(prompt);
  }

  @MenuCommand(params = 2)
  public void DoSnipe(Component src, AuctionEntry passedAE) {
    AuctionEntry ae = passedAE;
    int[] rowList = mTabs.getPossibleRows();

    if(rowList.length > 1) {
      DoMultipleSnipe(src);
      return;
    }
    if(rowList.length == 1) {
      ae = (AuctionEntry) mTabs.getIndexedEntry(rowList[0]);
    }
    if (ae == null) {
      JOptionPane.showMessageDialog(src, "You have not chosen an auction to snipe on!",
                                    "Snipe error", JOptionPane.PLAIN_MESSAGE);
      return;
    }

    if(ae.getServer().isDefaultUser()) {
      JOptionPane.showMessageDialog(src, "You cannot snipe on an auction without first entering your\n" +
                                    "user account information on the " + ae.getServer().getName() + " configuration tab.",
                                    "No auction account error", JOptionPane.PLAIN_MESSAGE);
      return;
    }

    if(ae.isComplete()) {
      JOptionPane.showMessageDialog(src, "You cannot place a snipe on an ended auction",
                                    "Snipe error", JOptionPane.PLAIN_MESSAGE);
      return;
    }

    Currency minimumNextBid;
    try {
      minimumNextBid = ae.getCurBid().add(ae.getServer().getMinimumBidIncrement(ae.getCurBid(), ae.getNumBidders()));
    } catch(Currency.CurrencyTypeException cte) {
      minimumNextBid = null;
    }
    String prompt = genBidSnipeHTML(ae, minimumNextBid);
    prompt += "</body></html>";

    String previous = "";
    if(ae.isSniped()) previous = ae.getSnipeAmount().getValueString();
    SnipeDialog sd = new SnipeDialog(previous);
    sd.clear();
    sd.setPrompt(prompt);
    sd.pack();
    Rectangle rec = OptionUI.findCenterBounds(sd.getPreferredSize());
    sd.setLocation(rec.x, rec.y);
    sd.setVisible(true);

    if(sd.isCancelled() || sd.getAmount().length() == 0) return;

    String snipeAmount = sd.getAmount();

    try {
      Currency bidAmount = Currency.getCurrency(ae.getCurBid().fullCurrencyName(), snipeAmount);
      if(sd.subtractShipping()) {
        Currency shipping = ae.getShippingWithInsurance();
        if(shipping != null && !shipping.isNull()) {
          bidAmount = bidAmount.subtract(shipping);
        }
      }
      boolean wasSniped = ae.isSniped();
      ae.prepareSnipe(bidAmount);
      // Metrics
      if (wasSniped) {
        JConfig.getMetrics().trackEvent("snipe", "changed");
      } else {
        JConfig.getMetrics().trackEvent("snipe", "new");
      }
    } catch(NumberFormatException nfe) {
      JOptionPane.showMessageDialog(src, "You have entered a bad price for your snipe.\n" +
                                    snipeAmount + " is not a valid snipe.\n" +
                                    "Punctuation (other than a decimal point) and currency symbols are not legal.",
                                    "Bad snipe value", JOptionPane.PLAIN_MESSAGE);
      return;
    } catch (Currency.CurrencyTypeException e) {
      JConfig.log().handleException("Couldn't subtract shipping from bid amount.", e);
      return;
    }

    MQFactory.getConcrete("redraw").enqueue(ae.getIdentifier());
    _oui.promptWithCheckbox(src, "Sniped for: " + ae.getSnipeAmount(), "Snipe Alert", "message.sniped", JOptionPane.PLAIN_MESSAGE, JOptionPane.OK_OPTION);
  }

  @MenuCommand(params = 2)
  public void DoShipping(Component src, AuctionEntry ae) {
    if(ae == null) {
      JOptionPane.showMessageDialog(src, "You have not chosen an auction to set the shipping for!",
                                    "Shipping-set error", JOptionPane.PLAIN_MESSAGE);
      return;
    }

    String prompt = "<html><body>" + ae.getPresenter().buildInfo(false);
    prompt += "<br><b>How much is shipping?</b></body></html>";
    String endResult = promptString(src, prompt, "Shipping");

    //  They closed the window
    if (endResult == null) {
      return;
    }

    Currency shippingAmount;
    try {
      if(endResult != null) endResult = endResult.replace(',', '.');
      shippingAmount = Currency.getCurrency(ae.getCurrentPrice().fullCurrencyName(), endResult);
    } catch(NumberFormatException nfe) {
      JOptionPane.showMessageDialog(src, "You have entered a bad shipping amount.\n" +
                                    endResult + " is not a valid shipping cost.\n" +
                                    "Punctuation (other than a decimal point) and currency symbols are not legal.\n" +
                                    "The currency used is always the same as the auction.",
                                    "Bad shipping value", JOptionPane.PLAIN_MESSAGE);
      return;
    }

    if(shippingAmount != null) {
      ae.setShipping(shippingAmount);
      MQFactory.getConcrete("redraw").enqueue(ae.getIdentifier());
    }
  }

  private boolean anyBiddingErrors(Component src, AuctionEntry ae) {
    if (ae == null) {
      JOptionPane.showMessageDialog(src, "You have not chosen an auction to bid on!",
                                    "Bid error", JOptionPane.PLAIN_MESSAGE);
      return true;
    }

    if(ae.getServer().isDefaultUser()) {
      JOptionPane.showMessageDialog(src, "You cannot bid on an auction without first entering your\n" +
                                    "user account information on the " + ae.getServer().getName() + " configuration tab.",
                                    "No auction account error", JOptionPane.PLAIN_MESSAGE);
      return true;
    }

    if(ae.isComplete()) {
      JOptionPane.showMessageDialog(src, "You cannot place a bid on an ended auction",
                                    "Bid error", JOptionPane.PLAIN_MESSAGE);
      return true;
    }

    return false;
  }

  // TODO -- Add the ability to pick a quantity to buy, defaulting to 1.
  @MenuCommand(params = 2)
  public void DoBuy(Component src, AuctionEntry ae) {
    if(anyBiddingErrors(src, ae)) return;

    int endResult = _oui.promptWithCheckbox(src, "This will buy the item outright at the price of " + ae.getBuyNow() + ".\nIs this what you want?",
                                            "Buy Item", "prompt.bin_confirm");

    if(endResult != JOptionPane.CANCEL_OPTION && endResult != JOptionPane.CLOSED_OPTION) {
      MQFactory.getConcrete(ae.getServer().getFriendlyName()).enqueueBean(new AuctionQObject(AuctionQObject.BID, new AuctionBuy(ae, Currency.NoValue(), 1), "none"));
    }
  }

  @MenuCommand(params = 2)
  public void DoBid(Component src, AuctionEntry ae) {
    if(anyBiddingErrors(src, ae)) return;

    Currency minimumNextBid;
    try {
      minimumNextBid = ae.getCurBid().add(ae.getServer().getMinimumBidIncrement(ae.getCurBid(), ae.getNumBidders()));
    } catch(Currency.CurrencyTypeException cte) {
      minimumNextBid = null;
    }
    String prompt = genBidSnipeHTML(ae, minimumNextBid);
    prompt += "How much do you wish to bid?</body></html>";

    String endResult;
    if(minimumNextBid != null) {
      endResult = promptString(src, prompt, "Bidding", Float.toString((float) minimumNextBid.getValue()));
    } else {
      endResult = promptString(src, prompt, "Bidding");
    }

    //  They closed the window
    if (endResult == null) {
      return;
    }

    Currency bidAmount;
    try {
      if(endResult != null) endResult = endResult.replace(',','.');
      bidAmount = Currency.getCurrency(ae.getCurBid().fullCurrencyName(), endResult);
    } catch(NumberFormatException nfe) {
      JOptionPane.showMessageDialog(src, "You have entered a bad price for your bid.\n" +
                                    endResult + " is not a valid bid.\n" +
                                    "Punctuation (other than a decimal point) and currency symbols are not legal.",
                                    "Bad bid value", JOptionPane.PLAIN_MESSAGE);
      return;
    }
    MQFactory.getConcrete(ae.getServer().getFriendlyName()).enqueueBean(new AuctionQObject(AuctionQObject.BID, new AuctionBid(ae, bidAmount, 1), "none"));
  }

  @MenuCommand(params=2, action = "Browse")
  public void DoShowInBrowser(Component src, AuctionEntry inAuction) {
    AuctionEntry ae = inAuction;
    int[] rowList = mTabs.getPossibleRows();

    //  TODO -- It would be nice to be able to show multiple items.
    if(rowList.length != 0) {
      ae = (AuctionEntry) mTabs.getIndexedEntry(rowList[0]);
    } else {
      if(ae == null) {
        JOptionPane.showMessageDialog(src, "Cannot launch browser from menu, you must select an auction.", "Menu Error", JOptionPane.PLAIN_MESSAGE);
        return;
      }
    }

    showInBrowser(ae);
  }

  /**
   * @brief Show an auction entry in the browser.
   *
   * @param inEntry - The auction entry to load up and display in the users browser.
   */
  public void showInBrowser(AuctionEntry inEntry) {
    final String entryId = inEntry.getIdentifier();
    String doLocalServer = JConfig.queryConfiguration("server.enabled", "false");
    String browseTo;

    if (doLocalServer.equals("false")) {
      browseTo = inEntry.getBrowseableURL();
    } else {
      String localServerPort = JConfig.queryConfiguration("server.port", Constants.DEFAULT_SERVER_PORT_STRING);
      if (inEntry.isInvalid()) {
        browseTo = "http://localhost:" + localServerPort + "/cached_" + entryId;
      } else {
        browseTo = "http://localhost:" + localServerPort + '/' + entryId;
      }
    }

    JConfig.getMetrics().trackEvent("browse", "auction");
    MQFactory.getConcrete("browse").enqueue(browseTo);
  }

  @MenuCommand(params = -2, action = "Remove Comment")
  private void DeleteComment(AuctionEntry ae) {
    if(ae == null) {
      JConfig.log().logMessage("Auction selected to delete comment from is null, unexpected error!");
      return;
    }

    ae.setComment("");
    MQFactory.getConcrete("redraw").enqueue(ae.getIdentifier());
  }

  @MenuCommand(params = 2, action="Add Comment")
  public void DoComment(Component src, AuctionEntry inAuction) {
    if(inAuction == null) {
      JConfig.log().logMessage("Auction selected to comment on is null, unexpected error!");
      return;
    }

    String curComment = inAuction.getComment();
    if(curComment == null) curComment = "";
    String endResult = promptString(src, "Enter a comment for: " + inAuction.getTitle(), "Commenting", curComment);
    if(endResult == null) return;

    inAuction.setComment(endResult);
    MQFactory.getConcrete("redraw").enqueue(inAuction.getIdentifier());
  }

  @MenuCommand(params = 2, action = "View Comment")
  private void ShowComment(Component src, AuctionEntry inAuction) {
    if(inAuction == null) {
      JConfig.log().logMessage("Can't show comments from menu items yet.");
      return;
    }

    JOptionPane.showMessageDialog(src, inAuction.getComment(), "Comment", JOptionPane.PLAIN_MESSAGE);
  }

  public void DoUpdateAll() {
    AuctionEntry.forceUpdateActive();
    EntryCorral.getInstance().clear();
  }

  @MenuCommand(params = 1)
  public void DoStopUpdating(Component src) {
    int endResult = _oui.promptWithCheckbox(src, "This will terminate all searches, as well as\nall updates that are currently pending.\n\nStop all searches?", "Stop updating/searching", "prompt.search_stop");

    if(endResult != JOptionPane.CANCEL_OPTION &&
       endResult != JOptionPane.CLOSED_OPTION) {
      AuctionServerManager.getInstance().cancelSearches();

      //  Clear all dropped or programmatically added auctions.
      MQFactory.getConcrete("drop").clear();

      PauseManager.getInstance().pause();
    }
  }

  @MenuCommand(params = 2)
  public void DoUpdate(Component src, AuctionEntry inAuction) {
    int[] rowList = mTabs.getPossibleRows();

    if(rowList.length != 0) {
      for (int aRowList : rowList) {
        AuctionEntry tempEntry = (AuctionEntry) mTabs.getIndexedEntry(aRowList);

        tempEntry.setNeedsUpdate();
      }
    } else {
      if(inAuction == null) {
        JOptionPane.showMessageDialog(src, "No auction selected to update.", "No auction to update", JOptionPane.INFORMATION_MESSAGE);
      } else {
        inAuction.setNeedsUpdate();
      }
    }
  }

  @MenuCommand(params = -2, action = "NotEnded")
  public void DoSetNotEnded(AuctionEntry whichAuction) {
    int[] rowList = mTabs.getPossibleRows();

    if (rowList.length != 0) {
      for (int aRowList : rowList) {
        AuctionEntry tempEntry = (AuctionEntry) mTabs.getIndexedEntry(aRowList);

        tempEntry.setComplete(false);
        tempEntry.setNeedsUpdate();
      }
    } else {
      whichAuction.setComplete(false);
      whichAuction.setNeedsUpdate();
    }
  }

  @MenuCommand(action = "Resync")
  public void DoResetServerTime() {
    //  Always resets the server time based on the 'default' server.
    MQFactory.getConcrete("user").enqueue(GET_SERVER_TIME);
  }

  private final static StringBuffer badAbout = new StringBuffer("Error loading About text!  (D'oh!)  Email <a href=\"mailto:cyberfox@jbidwatcher.com\">me</a>!");
  private final static StringBuffer badLicense = new StringBuffer("Error loading License text!  Please visit <a href=\"http://www.jbidwatcher.com/by-nc-sa-amended.shtml\">http://http://www.jbidwatcher.com/by-nc-sa-amended.shtml</a>!");

  static private JFrame aboutFrame = null;
  public void DoAbout() {
    if(aboutFrame == null) {
      Dimension aboutBoxSize = new Dimension(495, 245);

      if(_aboutText == null) {
        _aboutText = JBHelp.loadHelp("/help/about.jbh", "About " + Constants.PROGRAM_NAME + "...");
      }

      aboutFrame = _oui.showHTMLDisplay(_aboutText != null ? _aboutText : badAbout, aboutBoxSize, "About " + Constants.PROGRAM_NAME);
    } else {
      aboutFrame.setVisible(true);
    }
  }

  static private JFrame licenseFrame = null;
  public void DoLicense() {
    if(licenseFrame == null) {
      Dimension licenseBoxSize = new Dimension(600, 245);

      if(_licenseText == null) {
        _licenseText = JBHelp.loadHelp("/help/COPYING.html", "License for " + Constants.PROGRAM_NAME + "...");
      }

      licenseFrame = _oui.showHTMLDisplay(_licenseText != null ? _licenseText : badLicense, licenseBoxSize, "License for " + Constants.PROGRAM_NAME);
    } else {
      licenseFrame.setVisible(true);
    }
  }

  static private JFrame needHelpFrame = null;
  public void DoNeedHelp() {
    if(needHelpFrame == null) {
      Dimension boxSize = new Dimension(507, 300);

      if(_needHelp == null) {
        _needHelp = JBHelp.loadHelp("/help/need_help.jbh", "/help/need_help.md", "A Message from the JBidwatcher Author");
      }

      if(_needHelp != null) {
        needHelpFrame = _oui.showHTMLDisplay(_needHelp, boxSize, "A Message from Morgan Schweers");
      }
    } else {
      needHelpFrame.setVisible(true);
    }
  }

  public void DoMetrics() {
    Dimension boxSize = new Dimension(400, 220);
    String text = "**I would very much appreciate it if you would allow JBidwatcher to collect _anonymous_ usage statistics to " +
        "help me know what to improve.**\n\nBy clicking 'Yes' you agree that JBidwatcher may collect and report usage data for " +
        "support purposes, and to help me improve the quality of JBidwatcher and related applications and services.\n\n" +
        "<small>You can learn more about what is collected [here](http://www.jbidwatcher.com/help/metrics).  Thank you!";
    StringBuffer sb = new StringBuffer(Processor.process(text));
    _oui.showTextDisplayWithButtons(sb, boxSize, "Please help me make JBidwatcher better", "metrics.optin", "No", "false", "Yes", "true");
  }

  static private JFrame donateFrame = null;
  public void DoDonate() {
    if (donateFrame == null) {
      Dimension boxSize = new Dimension(495, 245);

      if (_donate == null) {
        _donate = JBHelp.loadHelp("/help/donate.jbh", "A Message from the JBidwatcher Author");
      }

      if (_donate != null) {
        donateFrame = _oui.showHTMLDisplay(_donate, boxSize, "A Message from Morgan Schweers");
      }
    } else {
      donateFrame.setVisible(true);
    }
  }

  @MenuCommand(action = "Clear Donation")
  private void UndoDonate() {
    boolean alreadyClicked = JConfig.queryConfiguration("donation.clicked", "false").equals("true");
    if(donateFrame != null) donateFrame.setVisible(false);
    JConfig.setConfiguration("donation.clicked", "true");
    JBidToolBar.getInstance().hideDonation();
    if(!alreadyClicked) JOptionPane.showMessageDialog(null, "The donation button has been removed; you can still access the donation screen from Help | Donate.", "Removed donation button", JOptionPane.INFORMATION_MESSAGE);
  }

  private static final StringBuffer EMPTY_LOG = new StringBuffer("The log is empty.");
  private void showLog(final LogProvider provider, String frameName) {
    Dimension logBoxSize = new Dimension(625, 500);
    StringBuffer logText = provider.getLog();

    if(logText == null || logText.length() == 0) {
      logText = EMPTY_LOG;
    }

    final JBidFrame logFrame = _oui.getTextDisplay(logText, logBoxSize, Constants.PROGRAM_NAME + " " + frameName, false);
    JButton logButton = new JButton("Submit Log");
    logButton.addActionListener(new ActionListener() {
      public void actionPerformed(ActionEvent e) {
        DoSubmitLogFile();
      }
    });
    JButton refreshButton = new JButton("Refresh");
    refreshButton.addActionListener(new ActionListener() {
      public void actionPerformed(ActionEvent e) {
        logFrame.getEditor().setText(provider.getLog().toString());
      }
    });
    JPanel buttonBox = new JPanel(new BorderLayout());
    buttonBox.add(logButton, BorderLayout.EAST);
    buttonBox.add(refreshButton, BorderLayout.WEST);
    logFrame.add(buttonBox, BorderLayout.SOUTH);

    logFrame.pack();
    logFrame.setSize(logBoxSize.width, logBoxSize.height);
    logFrame.setVisible(true);
    logFrame.setDefaultCloseOperation(JFrame.DISPOSE_ON_CLOSE);
  }

  public void DoViewLog() {
    showLog(ErrorMonitor.getInstance(), "Log");
  }

  public void DoViewActivity() {
    showLog(ActivityMonitor.getInstance(), "Activity Log");
  }

  public void DoSerialize() {
    System.out.println(AuctionServerManager.getInstance().toXML());
  }

  @MenuCommand(action = "Upload")
  public void DoUploadAuctions() {
    String fname = AuctionsManager.getInstance().saveAuctions();
    MQFactory.getConcrete("my").enqueue("SYNC " + fname);
  }

  @MenuCommand(params = -1)
  public void DoLoad(String fname) {
    String canonicalFName = fname;
    if(canonicalFName == null) {

      canonicalFName = JConfig.queryConfiguration("savefile", "auctions.xml");
      String oldFname = canonicalFName;

      canonicalFName = Path.getCanonicalFile(canonicalFName, "jbidwatcher", true);

      if(!canonicalFName.equals(oldFname)) {
        JConfig.setConfiguration("savefile", canonicalFName);
      }
    }

    try {
      XMLElement xmlFile = new XMLElement(true);

      InputStreamReader isr = new InputStreamReader(new FileInputStream(canonicalFName));

      xmlFile.parseFromReader(isr);

      AuctionServerManager.getInstance().fromXML(xmlFile);
    } catch(IOException e) {
      JConfig.log().handleException("Error loading XML file with auctions: " + canonicalFName, e);
    }
  }

  public void DoExit() {
    MQFactory.getConcrete("Swing").enqueue("QUIT");
  }

  @MenuCommand(params = 1)
  public void DoSave(Component src) {
    String didSave = AuctionsManager.getInstance().saveAuctions();
    System.gc();

    if(didSave != null) {
      _oui.promptWithCheckbox(src, "Auctions saved!", "Save Complete", "prompt.savecomplete", JOptionPane.PLAIN_MESSAGE, JOptionPane.OK_OPTION);
    } else {
      JOptionPane.showMessageDialog(src, "An error occurred in saving the auctions!", "Save Failed", JOptionPane.INFORMATION_MESSAGE);
    }
  }

  /**
   * @brief Given an action value, and an auction entry, return the
   * right string associated with that action.
   *
   * @param action - The action we're looking to do.
   * @param ae - The entry to retrieve the data from.
   *
   * @return - A string containing the relevant data from ae.
   */
  private String getActionValue(int action, AuctionEntry ae) {
    switch(action) {
      case DO_COPY_URL:
        return ae.getBrowseableURL();
      case DO_COPY_ID:
        return ae.getIdentifier();
      case DO_COPY_DATA:
        return makeUsefulString(ae);
      default://  Don't do anything...
    }

    return "";
  }

  private static final int DO_COPY_URL  = 0;
  private static final int DO_COPY_ID   = 1;
  private static final int DO_COPY_DATA = 2;

  /**
   * @brief Copy some data into the clipboard, based on the action
   * parameter, seperated by the seperator parameter.
   *
   * @param src - The source component, for error messages.
   * @param passedAE - The AuctionEntry, in case it's just a single unselected one.
   * @param action - The action to perform (defined just before this function).
   * @param fail_msg - The message to display in a dialog on failure.
   * @param seperator - The string to seperate selected results with.
   */
  public void DoCopySomething(Component src, AuctionEntry passedAE, int action, String fail_msg, String seperator) {
    AuctionEntry ae = passedAE;
    int[] rowList = mTabs.getPossibleRows();

    if(ae == null && rowList.length == 0) {
      JOptionPane.showMessageDialog(src, fail_msg, "Error copying", JOptionPane.PLAIN_MESSAGE);
      return;
    }

    if(rowList.length != 0 && rowList.length != 1) {
      StringBuffer sb = new StringBuffer();

      for(int i = 0; i<rowList.length; i++) {
        AuctionEntry tempEntry = (AuctionEntry) mTabs.getIndexedEntry(rowList[i]);

        if(i != 0) sb.append(seperator);

        sb.append(getActionValue(action, tempEntry));
      }

      Clipboard.setClipboardString(sb.toString());
    } else {
      //  Shortcut to not have to create and destroy a Stringbuffer
      if(rowList.length == 1) ae = (AuctionEntry) mTabs.getIndexedEntry(rowList[0]);

      Clipboard.setClipboardString(getActionValue(action, ae));
    }
  }

  /**
   * @brief Copy the URLs for all the selected items into the clipboard.
   *
   * @param src - The component we're on.
   * @param ae - The auction entry, if just one was selected.
   */
  @MenuCommand(params = 2)
  public void DoCopyURL(Component src, AuctionEntry ae) {
    DoCopySomething(src, ae, DO_COPY_URL, "No auctions selected to copy URLs of!", "\n");
  }

  /**
   * @brief Copy the IDs for all the selected items into the clipboard.
   *
   * @param src - The component we're on.
   * @param ae - The auction entry, if just one was selected.
   */
  @MenuCommand(params = 2)
  public void DoCopyID(Component src, AuctionEntry ae) {
    DoCopySomething(src, ae, DO_COPY_ID, "No auctions selected to copy IDs of!", ", ");
  }

  @MenuCommand(params = 1)
  public void DoHelp(Component src) {
    //  Not really implemented yet...  --  BUGBUG (need to write help!)
    JOptionPane.showMessageDialog(src,
                                  "I'm very sorry, but help has not been implemented yet.\n" +
                                  "If you'd like to assist in getting help up, you could\n" +
                                  "write me an email at cyberfox@jbidwatcher.com\n" +
                                  "describing how you use a particular part of JBidwatcher,\n" +
                                  "and I'll try to collect those into contextual help options.",
                                  "Sorry, no help!", JOptionPane.INFORMATION_MESSAGE);
  }

  private final static StringBuffer badColors = new StringBuffer("Error loading Color help text!  (D'oh!)  Email <a href=\"mailto:cyberfox%40jbidwatcher.com\">me</a>!");

  private static JFrame helpFrame = null;

  @MenuCommand(action = "Explain Colors And Icons")
  public void DoHelpColors() {
    if(helpFrame == null) {
      Dimension chSize = new Dimension(495, 245);

      if(_colorHelp == null) {
        _colorHelp = JBHelp.loadHelp("/help/colors.jbh", "Help on Colors");
      }

      helpFrame = _oui.showHTMLDisplay(_colorHelp != null ? _colorHelp : badColors, chSize, "Help on color use in JBidwatcher");
    } else {
      helpFrame.setVisible(true);
    }
  }

  public void DoRSS() {
    if(_rssDialog == null) {
      _rssDialog = new RSSDialog();
    }

    _rssDialog.prepare();
    _rssDialog.pack();
    _rssDialog.setVisible(true);
  }

  @MenuCommand(action = "Check For Updates")
  public void DoCheckUpdates() {
    // Force the 'last known version' to be the current, so that users can check
    // later, and have it still find the new version.
    JConfig.setConfiguration("updates.last_version", Constants.PROGRAM_VERS);
    MQFactory.getConcrete("update").enqueue("INTERACTIVE");
  }

  @MenuCommand(params = 1, action = "Selection Color")
  public void DoSetSelectionColor(Component src) {
    String oldColor = JConfig.queryConfiguration("selection.color");
    if(oldColor == null) oldColor = "C6A646";

    Color selectionColor = JColorChooser.showDialog(src, "Choose a selection-background color", MultiSnipe.reverseColor(oldColor));
    if(selectionColor == null) return;

    JConfig.setConfiguration("selection.color", MultiSnipe.makeRGB(selectionColor));
  }

  @MenuCommand(params = 1)
  public void DoSetBackgroundColor(Component src) {
    Color bgColor = JColorChooser.showDialog(src, "Select a background color for your auction tables", null);
    if(bgColor == null) {
      return;
    }
    MQFactory.getConcrete("redraw").enqueue("#" + Integer.toHexString(bgColor.getRGB() & 0x00ffffff));
    myTableCellRenderer.resetBehavior();
    JConfig.setConfiguration("background", MultiSnipe.makeRGB(bgColor));
  }

  @MenuCommand(params = 1)
  public void DoClearDeleted(Component src) {
    int clearedCount = AuctionsManager.getInstance().clearDeleted();

    _oui.promptWithCheckbox(src, "Cleared " + clearedCount + " deleted entries.", "Clear Complete", "prompt.clear_complete", JOptionPane.PLAIN_MESSAGE, JOptionPane.OK_OPTION);
  }

  protected void DoAction(Object src, String actionString, Object whichAuction) {
    DoAction(src, actionString, (AuctionEntry)whichAuction);
  }

  protected void DoAction(Object src, String actionString, AuctionEntry whichAuction) {
    Component c_src;

    if(src instanceof Component) {
      c_src = (Component)src;
    } else {
      c_src = null;
    }

    Scripting.rubyMethod("handle_action", actionString, this, c_src, whichAuction);

    if (actionString.equals("About " + Constants.PROGRAM_NAME)) DoAbout();
    else if (actionString.equals("Dump")) JConfig.log().logDebug("Dump requested.");
    else if (actionString.equals("Forum")) MQFactory.getConcrete("browse").enqueue("http://forum.jbidwatcher.com");
    else if (actionString.equals("My JBidwatcher")) MQFactory.getConcrete("browse").enqueue("http://my.jbidwatcher.com");
    else if (actionString.equals("Report Bug")) MQFactory.getConcrete("browse").enqueue("http://jbidwatcher.lighthouseapp.com/projects/8037-jbidwatcher/tickets");
    else JConfig.log().logDebug('[' + actionString + ']');
  }

  @MenuCommand(action = MY_EBAY)
  public void DoGetMyeBay() {
    AuctionQObject loadMyeBay = new AuctionQObject(AuctionQObject.LOAD_MYITEMS, null, "current");
    MQFactory.getConcrete(AuctionServerManager.getInstance().getServer().getFriendlyName()).enqueueBean(loadMyeBay);
  }

  private SubmitLogDialog mLogSubmitDialog;

  public void DoSubmitLogFile() {
    if(mLogSubmitDialog == null) {
      mLogSubmitDialog = new SubmitLogDialog();
    }
    SwingUtilities.invokeLater(new Runnable() {
      public void run() {
        mLogSubmitDialog.showDialog();
      }
    });
  }

  public void DoRestart() {
    String launcher = System.getenv("JBIDWATCHER_LAUNCHER");

    if(JConfig.debugging && launcher != null) {
      //  TODO -- Make this more graceful
      System.exit(100);
    } else {
      JOptionPane.showMessageDialog(null, "Restart does not work without being run from the JBidLauncher script.", "Restart Failed", JOptionPane.PLAIN_MESSAGE);
    }
  }

  @MenuCommand(params=2, action = "Report")
  public void DoReportProblem(Component src, AuctionEntry auction) {
    String endResult = promptString(src, "What's wrong with: " + auction.getTitle(), "Reporting a problem", "");
    if(endResult == null) endResult = "";

    auction.setLastStatus(endResult);
    MQFactory.getConcrete("report").enqueue(auction.getIdentifier());
  }
}<|MERGE_RESOLUTION|>--- conflicted
+++ resolved
@@ -400,12 +400,8 @@
     DoCopySomething(src, ae, DO_COPY_DATA, "No auctions selected to copy!", "");
   }
 
-<<<<<<< HEAD
   @MenuCommand(params = 1, action = "Add New")
   public void DoAdd(Component src) {
-=======
-  private void DoAdd(Component src) {
->>>>>>> 15f509b4
     String keyModifier = Platform.isMac() ? "Cmd" : "Ctrl";
     String prompt = "<html><body>Enter the auction number to add <small>(Press " + keyModifier + "-V to paste)</small></body></html>";
 
