--- conflicted
+++ resolved
@@ -43,14 +43,11 @@
   public void cancel() { }
 
   public void apply() {
-<<<<<<< HEAD
     if (JConfig.queryConfiguration("config.level", "quick").equals("quick") != quickConfig) {
       //  Do not run advanced, if the mode is quick, or quick if the mode is advanced.
       return;
     }
 
-=======
->>>>>>> c374489e
     String old_user = JConfig.queryConfiguration(mSitename + ".user");
     JConfig.setConfiguration(mSitename + ".user", username.getText());
     String new_user = JConfig.queryConfiguration(mSitename + ".user");
@@ -66,11 +63,7 @@
 
     if(homeSite != null) {
       boolean usOnly = homeSite.isSelected();
-<<<<<<< HEAD
       JConfig.setConfiguration(mSitename + ".non_us", Boolean.toString(usOnly));
-=======
-      JConfig.setConfiguration(mSitename + ".us_only", Boolean.toString(usOnly));
->>>>>>> c374489e
     }
 
     if(siteSelect != null) {
@@ -89,13 +82,9 @@
   public void updateValues() {
     username.setText(JConfig.queryConfiguration(mSitename + ".user", "default"));
     password.setText(JConfig.queryConfiguration(mSitename + ".password", "default"));
-<<<<<<< HEAD
     if (homeSite != null) {
       homeSite.setSelected(JConfig.queryConfiguration(mSitename + ".non_us", Boolean.toString(!Platform.isUSBased())).equals("true"));
     }
-=======
-    homeSite.setSelected(JConfig.queryConfiguration(mSitename + ".non_us", Boolean.toString(!Platform.isUSBased())).equals("true"));
->>>>>>> c374489e
   }
 
   private JPanel buildUsernamePanel() {
@@ -140,8 +129,8 @@
     siteBox.add(Box.createHorizontalGlue());
     tp.add(siteBox);
     String nonUSNotice = "<html><body><div style=\"margin-left: 7px; font-size: 0.96em;\"<i>If this is checked, JBidwatcher will " +
-                         "use <b>ebay.co.uk</b> as the source of auctions<br>and destination for placing bids. Otherwise, <b>ebay.com</b> " +
-                         "will be used.";
+        "use <b>ebay.co.uk</b> as the source of auctions<br>and destination for placing bids. Otherwise, <b>ebay.com</b> " +
+        "will be used.";
     JBEditorPane jep = OptionUI.getHTMLLabel(nonUSNotice);
     tp.add(jep);
 
