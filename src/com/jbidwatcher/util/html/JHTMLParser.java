--- conflicted
+++ resolved
@@ -43,12 +43,7 @@
     boolean inQuote=false, inTag=false, inComment=false;
     char ch, prev = '\0', next = '\0';
 
-<<<<<<< HEAD
     trueBuffer = setupBuffer(trueBuffer);
-=======
-    trueBuffer = fixupTitle(trueBuffer);
-    trueBuffer = stripNoBR(trueBuffer);
->>>>>>> 44a4cd27
 
     int bufLen = trueBuffer.length();
     boolean spitNextTag = false;
@@ -66,13 +61,9 @@
         if(!inComment) {
           if(inQuote && ch == '>') {
             suspicious = true;
-<<<<<<< HEAD
             if(JConfig.debugging) {
               debugUnusualTags(trueBuffer, bufLen, charStep);
             }
-=======
-            debugParsing(trueBuffer, bufLen, charStep);
->>>>>>> 44a4cd27
             firstClose = charStep;
           }
           if(ch == '"') {
@@ -105,18 +96,7 @@
             if(!inComment) {
               //  We've ended a tag, outside a quote.  It's all good.
               if(suspicious) suspicious = false;
-<<<<<<< HEAD
               spitNextTag = addValidTag(trueBuffer, spitNextTag, start, charStep);
-=======
-              logSubstringWeirdness(trueBuffer, start, charStep);
-              addToken(trueBuffer.substring(start, charStep), htmlToken.HTML_TAG);
-              if(spitNextTag) {
-                if(JConfig.queryConfiguration("show.badhtml", "false").equals("true")) {
-                  JConfig.log().logDebug("Added 'bad' tag: <" + trueBuffer.substring(start, charStep) + ">");
-                }
-                spitNextTag = false;
-              }
->>>>>>> 44a4cd27
             } else {
               // Comment ends with "-->"
               inComment = (prev != '-') || (trueBuffer.charAt(charStep-2) != '-');
@@ -128,12 +108,7 @@
       } else {
         // in Content
         if(ch == '<') {
-<<<<<<< HEAD
           addStartTag(trueBuffer, start, charStep);
-=======
-          // end Content and start Tag
-          addContentBlock(trueBuffer, start, charStep);
->>>>>>> 44a4cd27
 
           inTag = true;
 
@@ -152,7 +127,6 @@
     addToken("", htmlToken.HTML_EOF);
   }
 
-<<<<<<< HEAD
   private StringBuffer setupBuffer(StringBuffer trueBuffer) {
     if(JConfig.queryConfiguration("ebay.titleFix", "true").equals("true")) {
       StringBuffer trueBuffer1 = trueBuffer;
@@ -175,9 +149,6 @@
   }
 
   private void addStartTag(StringBuffer trueBuffer, int start, int charStep) {// end Content and start Tag
-=======
-  private void addContentBlock(StringBuffer trueBuffer, int start, int charStep) {
->>>>>>> 44a4cd27
     if(start != charStep) {
       String whatToAdd = trueBuffer.substring(start, charStep);
       String trimmed = whatToAdd.trim();
@@ -188,7 +159,6 @@
     }
   }
 
-<<<<<<< HEAD
   private boolean addValidTag(StringBuffer trueBuffer, boolean spitNextTag, int start, int charStep) {
     addToken(trueBuffer.substring(start, charStep), htmlToken.HTML_TAG);
     if(spitNextTag) {
@@ -212,56 +182,15 @@
        !oddText.startsWith("<META")) {
       if(JConfig.queryConfiguration("show.badhtml", "false").equals("true")) {
         JConfig.log().logMessage("Found an unusual tag @ " + charStep + "...  (" + oddText + ")");
-=======
-  private void logSubstringWeirdness(StringBuffer trueBuffer, int start, int charStep) {
-    if(charStep < start) {
-      if(do_uber_debug) {
-        JConfig.log().logDebug("substring(" + start + ", " + charStep + ") of " + trueBuffer.length());
-        JConfig.log().logDebug("FAILURE @\n-------------------\n" + trueBuffer.substring(charStep, start));
-      }
-    }
-  }
-
-  private boolean isEndTag(boolean inQuote, char prev, char next) {
-    //  This prevents opening a quote at the end of a tag.
-    boolean endingTag = !inQuote && prev != '=' && next == '>';
-    if(endingTag) {
-      if (JConfig.queryConfiguration("show.badhtml", "false").equals("true")) {
-        JConfig.log().logDebug("Quote error!");
-      }
-    }
-    return endingTag;
-  }
-
-  private void debugParsing(StringBuffer trueBuffer, int bufLen, int charStep) {
-    if(JConfig.debugging) {
-      int pre_nl=0, post_nl=0, i;
-      for(i=charStep-1; pre_nl == 0 && i>0 && i>(charStep-40); i--) if(trueBuffer.charAt(i) == '\n') pre_nl = i+1;
-      if(pre_nl == 0) pre_nl = i;
-      for(i=charStep+1; post_nl == 0 && i<bufLen && i<(charStep+20); i++) if(trueBuffer.charAt(i) == '\n') post_nl = i;
-      if(post_nl == 0) post_nl = i;
-      String oddText = trueBuffer.substring(pre_nl, post_nl);
-      if(oddText.indexOf("type=\"submit\"") == -1 &&
-         oddText.indexOf("name=\"Submit\"") == -1 &&
-         !oddText.startsWith("<META")) {
-        if(JConfig.queryConfiguration("show.badhtml", "false").equals("true")) {
-          JConfig.log().logMessage("Found an unusual tag @ " + charStep + "...  (" + oddText + ")");
-        }
->>>>>>> 44a4cd27
       }
     }
   }
 
   private StringBuffer stripNoBR(StringBuffer trueBuffer) {
-<<<<<<< HEAD
-    StringBuffer sb;Matcher m;
+    StringBuffer sb;
+    Matcher m;
     sb = new StringBuffer(trueBuffer.length());
     m = Pattern.compile("(<nobr>|</nobr>)").matcher(trueBuffer);
-=======
-    StringBuffer sb = new StringBuffer(trueBuffer.length());
-    Matcher m = Pattern.compile("(<nobr>|</nobr>)").matcher(trueBuffer);
-
->>>>>>> 44a4cd27
     while(m.find()) {
       m.appendReplacement(sb, "");
     }
@@ -270,26 +199,6 @@
     return trueBuffer;
   }
 
-<<<<<<< HEAD
-=======
-  private StringBuffer fixupTitle(StringBuffer trueBuffer) {
-    StringBuffer sb;
-    Matcher m;
-    if(JConfig.queryConfiguration("ebay.titleFix", "true").equals("true")) {
-      sb = new StringBuffer(trueBuffer.length());
-      m = Pattern.compile("<title>(.*)</title>").matcher(trueBuffer);
-      String quotedTitle = null;
-      while(m.find()) {
-        if(quotedTitle == null) quotedTitle = "<title>" + XMLElement.encodeString(m.group(1)) + "</title>";
-        m.appendReplacement(sb, Matcher.quoteReplacement(quotedTitle));
-      }
-      m.appendTail(sb);
-      trueBuffer = sb;
-    }
-    return trueBuffer;
-  }
-
->>>>>>> 44a4cd27
   private void addToken(String newToken, int tokType) {
     htmlToken finalToken;
 
